"""
Delamination behavior in a 2.5D sheet

"""

import random
import numpy as np
import pandas as pd

from tyssue import SheetGeometry
from tyssue.behaviors.sheet_events import contract, ab_pull, type1_at_shorter, type3


def delamination(
    sheet,
    manager,
    face_id,
    contract_rate=2,
    critical_area=1e-2,
    radial_tension=1.0,
    nb_iteration=0,
    nb_iteration_max=20,
    contract_neighbors=True,
    critical_area_neighbors=10,
    contract_span=2,
    geom=SheetGeometry,
    contraction_column="contractility",
):
    """Delamination process

    This function corresponds to the process called "apical constriction"
    in the manuscript

    The cell undergoing delamination first contracts its apical
    area until it reaches a critical area, at which point it starts
    undergoing rearangements with its neighbors, performing
    successive type 1 transitions until the face has only 3 sides,
    when it disepears.

    Parameters
    ----------
    sheet : a :class:`tyssue.sheet` object
    manager : a :class:`tyssue.events.EventManager` object
    face_id : int
       the Id of the face undergoing delamination.
    contract_rate : float, default 2
       rate of increase of the face contractility.
    critical_area : float, default 1e-2
       face's area under which the cell starts loosing sides.
    radial_tension : float, default 1.
       tension applied on the face vertices along the
       apical-basal axis.
    nb_iteration : int, default 0
       number of extra iterations where the apical-basal force is applied
       between each type 1 transition
    contract_neighbors : bool, default `False`
       if True, the face contraction triggers contraction of the neighbor
       faces.
    contract_span : int, default 2
       rank of neighbors contracting if contract_neighbor is True. Contraction
       rate for the neighbors is equal to `contract_rate` devided by
       the rank.

    """
    settings = {
        "contract_rate": contract_rate,
        "critical_area": critical_area,
        "radial_tension": radial_tension,
        "nb_iteration": nb_iteration,
        "nb_iteration_max": nb_iteration_max,
        "contract_neighbors": contract_neighbors,
        "critical_area_neighbors": critical_area_neighbors,
        "contract_span": contract_span,
        "geom": geom,
        "contraction_column": contraction_column,
    }

    face = sheet.idx_lookup(face_id, "face")
    if face is None:
        return

<<<<<<< HEAD
    if sheet.face_df.loc[face, "is_relaxation"]:
        relaxation(sheet, face, contract_rate)

    face_area = sheet.face_df.loc[face, "area"]
    num_sides = sheet.face_df.loc[face, "num_sides"]
=======
    if sheet.face_df.loc[face, 'is_relaxation']:
        relaxation(sheet, face, contract_rate)

    face_area = sheet.face_df.loc[face, 'area']
    num_sides = sheet.face_df.loc[face, 'num_sides']
>>>>>>> acfe6930

    if face_area > critical_area:
        contract(sheet, face, contract_rate, True)

        if contract_neighbors & (face_area < critical_area_neighbors):
            neighbors = sheet.get_neighborhood(face, contract_span).dropna()
<<<<<<< HEAD
            neighbors["id"] = sheet.face_df.loc[neighbors.face, "id"].values

            manager.extend(
                [
                    (
                        neighbors_contraction,
                        neighbor["id"],
                        (
                            contract_rate ** (1 / 2 ** neighbor["order"]),
                            critical_area,
                            50,
                        ),
                    )  # TODO: check this
                    for _, neighbor in neighbors.iterrows()
                ]
            )
=======
            neighbors['id'] = sheet.face_df.loc[neighbors.face, 'id'].values

            manager.extend([
                (contraction_neighbours, neighbor['id'],
                 (contract_rate ** (1 / 2 ** neighbor['order']),
                  critical_area, 50))  # TODO: check this
                for _, neighbor in neighbors.iterrows()
            ])
>>>>>>> acfe6930
        done = False

    elif face_area <= critical_area:
        if nb_iteration < nb_iteration_max:
            settings["nb_iteration"] = nb_iteration + 1
            ab_pull(sheet, face, radial_tension, True)
            done = False
        elif nb_iteration >= nb_iteration_max:
            if num_sides > 3:
                type1_at_shorter(sheet, face, geom, False)
                done = False
            elif num_sides <= 3:
                type3(sheet, face, geom)
                done = True

    if not done:
        manager.append(delamination, face_id, kwargs=settings)


<<<<<<< HEAD
def relaxation(sheet, face, contractility_decrease, contraction_column="contractility"):

    initial_contractility = 1.12
    new_contractility = (
        sheet.face_df.loc[face, contraction_column] / contractility_decrease
    )

    if new_contractility >= (initial_contractility / 2):
        sheet.face_df.loc[face, contraction_column] = new_contractility
        sheet.face_df.loc[face, "prefered_area"] *= contractility_decrease


def neighbors_contraction(
    sheet,
    manager,
    face_id,
    contractile_increase=1.0,
    critical_area=1e-2,
    max_contractility=10,
    contraction_column="contractility",
):
=======
def relaxation(sheet, face, contractility_decrease):

    initial_contractility = 1.12
    new_contractility = sheet.face_df.loc[
        face, 'contractility'] / contractility_decrease

    if new_contractility >= (initial_contractility / 2):
        sheet.face_df.loc[face, 'contractility'] = new_contractility
        sheet.face_df.loc[face, 'prefered_area'] *= contractility_decrease


def contraction_neighbours(sheet, manager, face_id,
                           contractile_increase=1.,
                           critical_area=1e-2,
                           max_contractility=10):
>>>>>>> acfe6930
    """Custom single step contraction event.
    """
    face = sheet.idx_lookup(face_id, "face")
    if face is None:
        return
    if (sheet.face_df.loc[face, "area"] < critical_area) or (
        sheet.face_df.loc[face, contraction_column] > max_contractility
    ):
        return
    contract(sheet, face, contractile_increase, True)


def type1_transition(sheet, manager, face_id, critical_length=0.3, geom=SheetGeometry):
    """Custom type 1 transition event that tests if
    the the shorter edge of the face is smaller than
    the critical length.

    """
    face = sheet.idx_lookup(face_id, "face")
    if face is None:
        return
    edges = sheet.edge_df[sheet.edge_df["face"] == face]
    if min(edges["length"]) < critical_length:
        type1_at_shorter(sheet, face, geom)


def face_elimination(sheet, manager, face_id, geom=SheetGeometry):
    """Removes the face with if face_id from the sheet
    """
    face = sheet.idx_lookup(face_id, "face")
    if face is None:
        return
    type3(sheet, face, geom)


def check_tri_faces(sheet, manager):
    """Three neighbourghs cell elimination

    Add all cells with three neighbourghs in the manager
    to be eliminated at the next time step.

    Parameters
    ----------
    sheet : a :class:`tyssue.sheet` object
    manager : a :class:`tyssue.events.EventManager` object

    """

    tri_faces = sheet.face_df[
        (sheet.face_df["num_sides"] < 4) & (sheet.face_df["is_mesoderm"] is False)
    ]["id"]
    manager.extend(
        [
            (face_elimination, f, (), {"geom": sheet.settings["delamination"]["geom"]})
            for f in tri_faces
        ]
    )


def check_enter_in_process(
    sheet, manager, mesoderm, t=1, base=0.003, amp=0.5, largeur=2.5, density_proba=6
):
    """
    Check if face in mesoderm can enter in the process.
    If cell enter in the process, it will be removed from list_cell
    and add to the manager with it's process.
    """
    for f in mesoderm:
        if enter_in_process(sheet, f, base, amp, largeur, density_proba):
            manager.append(delamination, f, kwargs=sheet.settings["delamination"])


def gaussian(x, base=0, amp=0.8, width=0.7, n=2):
    """Gaussian or Gaussian like function

    Parameters
    ----------
    """
    # xs = sheet.face_df.loc[mesoderm, 'x']
    # w = width * xs.ptp() / 2.
    gauss = base + amp * np.exp(-abs(x) ** n / width ** n)

    return gauss


def enter_in_process(sheet, f, base=0.003, amp=0.5, width=2.5, n=6):
    """
    Define if the face can enter in a process following a gaussian curve.
    """
    face = sheet.idx_lookup(f, "face")
    if face is None:
        return False

    if sheet.face_df.loc[face, "enter_in_process"] == 1:
        return False

    x = sheet.face_df.loc[face, "x"]
    gauss_position = gaussian(x, base, amp, width, n)
    aleatory_number = random.uniform(0, 1)

    if aleatory_number < gauss_position:
        sheet.face_df.loc[face, "enter_in_process"] = 1
        return True
    return False


def define_mesoderm(sheet, a=145.0, b=40.0, coords=["x", "z", "y"]):
    """
    Define an oval area that will become the mesoderm.

    a: radius on the first-axis
    b: radius on the second-axis
    """
    x, y, z = coords
    x_ = sheet.face_df[x] / b
    y_ = sheet.face_df[y] / a

    radius = x_ ** 2 + y_ ** 2
    height = sheet.face_df[z]

    sheet.face_df["is_mesoderm"] = (radius <= 1) & (height > 0)

    # Remove not active face
    face_not_active = sheet.edge_df[~sheet.edge_df.is_active.astype(bool)].face.unique()
    sheet.face_df.loc[face_not_active, "is_mesoderm"] = False<|MERGE_RESOLUTION|>--- conflicted
+++ resolved
@@ -79,52 +79,25 @@
     if face is None:
         return
 
-<<<<<<< HEAD
     if sheet.face_df.loc[face, "is_relaxation"]:
         relaxation(sheet, face, contract_rate)
 
     face_area = sheet.face_df.loc[face, "area"]
     num_sides = sheet.face_df.loc[face, "num_sides"]
-=======
-    if sheet.face_df.loc[face, 'is_relaxation']:
-        relaxation(sheet, face, contract_rate)
-
-    face_area = sheet.face_df.loc[face, 'area']
-    num_sides = sheet.face_df.loc[face, 'num_sides']
->>>>>>> acfe6930
 
     if face_area > critical_area:
         contract(sheet, face, contract_rate, True)
 
         if contract_neighbors & (face_area < critical_area_neighbors):
             neighbors = sheet.get_neighborhood(face, contract_span).dropna()
-<<<<<<< HEAD
             neighbors["id"] = sheet.face_df.loc[neighbors.face, "id"].values
-
-            manager.extend(
-                [
-                    (
-                        neighbors_contraction,
-                        neighbor["id"],
-                        (
-                            contract_rate ** (1 / 2 ** neighbor["order"]),
-                            critical_area,
-                            50,
-                        ),
-                    )  # TODO: check this
-                    for _, neighbor in neighbors.iterrows()
-                ]
-            )
-=======
-            neighbors['id'] = sheet.face_df.loc[neighbors.face, 'id'].values
 
             manager.extend([
                 (contraction_neighbours, neighbor['id'],
                  (contract_rate ** (1 / 2 ** neighbor['order']),
                   critical_area, 50))  # TODO: check this
                 for _, neighbor in neighbors.iterrows()
-            ])
->>>>>>> acfe6930
+                ])
         done = False
 
     elif face_area <= critical_area:
@@ -144,7 +117,6 @@
         manager.append(delamination, face_id, kwargs=settings)
 
 
-<<<<<<< HEAD
 def relaxation(sheet, face, contractility_decrease, contraction_column="contractility"):
 
     initial_contractility = 1.12
@@ -166,23 +138,6 @@
     max_contractility=10,
     contraction_column="contractility",
 ):
-=======
-def relaxation(sheet, face, contractility_decrease):
-
-    initial_contractility = 1.12
-    new_contractility = sheet.face_df.loc[
-        face, 'contractility'] / contractility_decrease
-
-    if new_contractility >= (initial_contractility / 2):
-        sheet.face_df.loc[face, 'contractility'] = new_contractility
-        sheet.face_df.loc[face, 'prefered_area'] *= contractility_decrease
-
-
-def contraction_neighbours(sheet, manager, face_id,
-                           contractile_increase=1.,
-                           critical_area=1e-2,
-                           max_contractility=10):
->>>>>>> acfe6930
     """Custom single step contraction event.
     """
     face = sheet.idx_lookup(face_id, "face")
